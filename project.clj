--- conflicted
+++ resolved
@@ -1,8 +1,4 @@
-<<<<<<< HEAD
 (defproject puppetlabs/kitchensink "0.5.1-SNAPSHOT"
-=======
-(defproject puppetlabs/kitchensink "0.1.3-SNAPSHOT"
->>>>>>> b528a922
   :description "Clojure utility functions"
   :license {:name "Apache License, Version 2.0"
             :url "http://www.apache.org/licenses/LICENSE-2.0.html"}
